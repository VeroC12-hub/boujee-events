import React, { createContext, useContext, useState, useEffect } from 'react';
import { BrowserRouter as Router, Routes, Route, Navigate } from 'react-router-dom';
import { useToast } from './hooks/useToast';
import { ToastContainer } from './components/common/Toast';

// Pages
import HomePage from './pages/HomePage';
import IndexPage from './pages/Index';
import Login from './pages/LoginPage';
import BookingPage from './pages/BookingPage';

// Admin Components - Fixed: Removed duplicate import and merge conflict
import AdminDashboard from './components/admin/AdminDashboard';
import Analytics from './components/admin/Analytics';
import EventManagement from './components/admin/EventManagement';
import VIPManagement from './components/admin/VIPManagement';
import UserManagement from './components/admin/UserManagement';
import Settings from './components/admin/Settings';

// Contexts
import { AuthProvider } from './contexts/AuthContext';
import { AppProvider } from './contexts/AppContext';

// Protected Route Component
const ProtectedRoute: React.FC<{ children: React.ReactNode; requiredRole?: string }> = ({ 
  children, 
  requiredRole = 'admin' 
}) => {
  const authState = JSON.parse(localStorage.getItem('authState') || '{}');
  
  if (!authState.isAuthenticated || !authState.user) {
    return <Navigate to="/login" replace />;
  }
  
  if (requiredRole && authState.user.role !== requiredRole) {
    return <Navigate to="/login" replace />;
  }
  
  return <>{children}</>;
};

// Error Boundary
class ErrorBoundary extends React.Component<
  { children: React.ReactNode },
  { hasError: boolean }
> {
  constructor(props: { children: React.ReactNode }) {
    super(props);
    this.state = { hasError: false };
  }

  static getDerivedStateFromError(): { hasError: boolean } {
    return { hasError: true };
  }

  componentDidCatch(error: Error, errorInfo: React.ErrorInfo) {
    console.error('Error caught by boundary:', error, errorInfo);
  }

  render() {
    if (this.state.hasError) {
      return (
        <div className="min-h-screen bg-gray-900 flex items-center justify-center">
          <div className="text-center">
            <h1 className="text-2xl font-bold text-white mb-4">Oops! Something went wrong</h1>
            <p className="text-gray-300 mb-6">We're sorry for the inconvenience. Please try refreshing the page.</p>
            <button
              onClick={() => window.location.reload()}
              className="bg-yellow-400 text-black px-6 py-2 rounded-lg font-semibold hover:bg-yellow-500 transition-colors"
            >
              Refresh Page
            </button>
          </div>
        </div>
      );
    }

    return this.props.children;
  }
}

// Toast Provider Component
const ToastProvider: React.FC<{ children: React.ReactNode }> = ({ children }) => {
  const { toasts, removeToast, success, error, warning, info } = useToast();

  useEffect(() => {
    // Make toast functions globally available
    (window as Record<string, unknown>).toast = { success, error, warning, info };
  }, [success, error, warning, info]);

  return (
    <div className="App">
      {children}
      <ToastContainer toasts={toasts} onClose={removeToast} />
    </div>
  );
};

// Import public pages
import HomePage from './pages/HomePage';

// Main App Layout with Navigation
const AppLayout: React.FC = () => {
  return (
    <Routes>
<<<<<<< HEAD
      {/* Public Routes */}
      <Route path="/" element={<HomePage />} />
=======
      {/* PUBLIC ROUTES - What customers see */}
      <Route path="/" element={<HomePage />} />
      <Route path="/home" element={<HomePage />} />
      <Route path="/index" element={<IndexPage />} />
      <Route path="/events" element={<IndexPage />} />
      <Route path="/book/:eventId" element={<BookingPage />} />
      
      {/* Auth Routes */}
>>>>>>> ddb86012
      <Route path="/login" element={<Login />} />
      
      {/* Protected Admin Routes - Hidden from public */}
      <Route path="/admin" element={
        <ProtectedRoute requiredRole="admin">
          <AdminDashboard />
        </ProtectedRoute>
      }>
        {/* Nested Admin Routes */}
        <Route index element={<Navigate to="/admin/analytics" replace />} />
        <Route path="analytics" element={<Analytics />} />
        <Route path="events" element={<EventManagement />} />
        <Route path="vip" element={<VIPManagement />} />
        <Route path="users" element={<UserManagement />} />
        <Route path="settings" element={<Settings />} />
      </Route>

      {/* Catch all route - redirect to home */}
      <Route path="*" element={<Navigate to="/" replace />} />
      
<<<<<<< HEAD
      {/* 404 Not Found */}
      <Route path="*" element={
        <div className="min-h-screen bg-gray-50 flex items-center justify-center p-4">
          <div className="max-w-md w-full bg-white rounded-lg shadow-lg p-8 text-center">
            <div className="text-6xl mb-4">🔍</div>
            <h2 className="text-2xl font-bold text-gray-900 mb-4">Page Not Found</h2>
            <p className="text-gray-600 mb-6">
              The page you're looking for doesn't exist or has been moved.
            </p>
            <div className="space-y-3">
              <button
                onClick={() => window.location.href = '/'}
                className="w-full bg-primary text-black py-2 px-4 rounded-lg hover:bg-primary/80 transition-colors"
              >
                🏠 Go to Home
              </button>
              <button
                onClick={() => window.location.href = '/admin'}
                className="w-full bg-blue-600 text-white py-2 px-4 rounded-lg hover:bg-blue-700 transition-colors"
              >
                📊 Admin Dashboard
              </button>
            </div>
            <p className="text-xs text-gray-500 mt-4">
              2025-08-03 16:33:05 UTC | Boujee Events
=======
      {/* Development/Emergency Admin Access - Remove in production */}
      <Route path="/admin-emergency-login" element={
        <div className="min-h-screen bg-gray-900 flex items-center justify-center p-4">
          <div className="bg-white/10 backdrop-blur-lg rounded-2xl p-8 max-w-md w-full border border-white/20">
            <h2 className="text-2xl font-bold text-white mb-6 text-center">Admin Emergency Access</h2>
            <p className="text-gray-300 mb-6 text-center text-sm">
              Emergency admin access for development. Remove this route in production.
            </p>
            <div className="space-y-4">
              <button
                onClick={() => {
                  // Emergency login as admin
                  const mockAuthState = {
                    isAuthenticated: true,
                    user: {
                      id: 'admin-emergency',
                      name: 'VeroC12-hub',
                      email: 'admin@boujeeevents.com',
                      role: 'admin',
                      avatar: 'https://avatars.githubusercontent.com/u/VeroC12-hub?v=4',
                      lastLogin: new Date().toISOString(),
                      status: 'active'
                    }
                  };
                  localStorage.setItem('authState', JSON.stringify(mockAuthState));
                  window.location.href = '/admin';
                }}
                className="w-full bg-red-600 text-white py-3 px-4 rounded-lg hover:bg-red-700 transition-colors font-semibold"
              >
                🚨 Emergency Admin Login
              </button>
              <button
                onClick={() => window.location.href = '/'}
                className="w-full bg-gray-600 text-white py-2 px-4 rounded-lg hover:bg-gray-700 transition-colors"
              >
                🏠 Go to Homepage
              </button>
            </div>
            <p className="text-xs text-gray-500 mt-4 text-center">
              2025-08-03 21:52:16 UTC | Emergency Access Route
>>>>>>> ddb86012
            </p>
          </div>
        </div>
      } />
    </Routes>
  );
};

// Main App Component
const App: React.FC = () => {
  return (
    <ErrorBoundary>
      <AuthProvider>
        <AppProvider>
          <Router>
            <ToastProvider>
              <AppLayout />
            </ToastProvider>
          </Router>
        </AppProvider>
      </AuthProvider>
    </ErrorBoundary>
  );
};

export default App;<|MERGE_RESOLUTION|>--- conflicted
+++ resolved
@@ -96,17 +96,89 @@
   );
 };
 
-// Import public pages
-import HomePage from './pages/HomePage';
+// 404 Not Found Component
+const NotFoundPage: React.FC = () => {
+  return (
+    <div className="min-h-screen bg-gray-50 flex items-center justify-center p-4">
+      <div className="max-w-md w-full bg-white rounded-lg shadow-lg p-8 text-center">
+        <div className="text-6xl mb-4">🔍</div>
+        <h2 className="text-2xl font-bold text-gray-900 mb-4">Page Not Found</h2>
+        <p className="text-gray-600 mb-6">
+          The page you're looking for doesn't exist or has been moved.
+        </p>
+        <div className="space-y-3">
+          <button
+            onClick={() => window.location.href = '/'}
+            className="w-full bg-yellow-400 text-black py-2 px-4 rounded-lg hover:bg-yellow-500 transition-colors"
+          >
+            🏠 Go to Home
+          </button>
+          <button
+            onClick={() => window.location.href = '/admin'}
+            className="w-full bg-blue-600 text-white py-2 px-4 rounded-lg hover:bg-blue-700 transition-colors"
+          >
+            📊 Admin Dashboard
+          </button>
+        </div>
+        <p className="text-xs text-gray-500 mt-4">
+          2025-08-03 16:33:05 UTC | Boujee Events
+        </p>
+      </div>
+    </div>
+  );
+};
+
+// Emergency Admin Login Component
+const EmergencyAdminLogin: React.FC = () => {
+  return (
+    <div className="min-h-screen bg-gray-900 flex items-center justify-center p-4">
+      <div className="bg-white/10 backdrop-blur-lg rounded-2xl p-8 max-w-md w-full border border-white/20">
+        <h2 className="text-2xl font-bold text-white mb-6 text-center">Admin Emergency Access</h2>
+        <p className="text-gray-300 mb-6 text-center text-sm">
+          Emergency admin access for development. Remove this route in production.
+        </p>
+        <div className="space-y-4">
+          <button
+            onClick={() => {
+              // Emergency login as admin
+              const mockAuthState = {
+                isAuthenticated: true,
+                user: {
+                  id: 'admin-emergency',
+                  name: 'VeroC12-hub',
+                  email: 'admin@boujeeevents.com',
+                  role: 'admin',
+                  avatar: 'https://avatars.githubusercontent.com/u/VeroC12-hub?v=4',
+                  lastLogin: new Date().toISOString(),
+                  status: 'active'
+                }
+              };
+              localStorage.setItem('authState', JSON.stringify(mockAuthState));
+              window.location.href = '/admin';
+            }}
+            className="w-full bg-red-600 text-white py-3 px-4 rounded-lg hover:bg-red-700 transition-colors font-semibold"
+          >
+            🚨 Emergency Admin Login
+          </button>
+          <button
+            onClick={() => window.location.href = '/'}
+            className="w-full bg-gray-600 text-white py-2 px-4 rounded-lg hover:bg-gray-700 transition-colors"
+          >
+            🏠 Go to Homepage
+          </button>
+        </div>
+        <p className="text-xs text-gray-500 mt-4 text-center">
+          2025-08-03 21:52:16 UTC | Emergency Access Route
+        </p>
+      </div>
+    </div>
+  );
+};
 
 // Main App Layout with Navigation
 const AppLayout: React.FC = () => {
   return (
     <Routes>
-<<<<<<< HEAD
-      {/* Public Routes */}
-      <Route path="/" element={<HomePage />} />
-=======
       {/* PUBLIC ROUTES - What customers see */}
       <Route path="/" element={<HomePage />} />
       <Route path="/home" element={<HomePage />} />
@@ -115,7 +187,6 @@
       <Route path="/book/:eventId" element={<BookingPage />} />
       
       {/* Auth Routes */}
->>>>>>> ddb86012
       <Route path="/login" element={<Login />} />
       
       {/* Protected Admin Routes - Hidden from public */}
@@ -133,81 +204,11 @@
         <Route path="settings" element={<Settings />} />
       </Route>
 
-      {/* Catch all route - redirect to home */}
-      <Route path="*" element={<Navigate to="/" replace />} />
+      {/* Development/Emergency Admin Access - Remove in production */}
+      <Route path="/admin-emergency-login" element={<EmergencyAdminLogin />} />
       
-<<<<<<< HEAD
-      {/* 404 Not Found */}
-      <Route path="*" element={
-        <div className="min-h-screen bg-gray-50 flex items-center justify-center p-4">
-          <div className="max-w-md w-full bg-white rounded-lg shadow-lg p-8 text-center">
-            <div className="text-6xl mb-4">🔍</div>
-            <h2 className="text-2xl font-bold text-gray-900 mb-4">Page Not Found</h2>
-            <p className="text-gray-600 mb-6">
-              The page you're looking for doesn't exist or has been moved.
-            </p>
-            <div className="space-y-3">
-              <button
-                onClick={() => window.location.href = '/'}
-                className="w-full bg-primary text-black py-2 px-4 rounded-lg hover:bg-primary/80 transition-colors"
-              >
-                🏠 Go to Home
-              </button>
-              <button
-                onClick={() => window.location.href = '/admin'}
-                className="w-full bg-blue-600 text-white py-2 px-4 rounded-lg hover:bg-blue-700 transition-colors"
-              >
-                📊 Admin Dashboard
-              </button>
-            </div>
-            <p className="text-xs text-gray-500 mt-4">
-              2025-08-03 16:33:05 UTC | Boujee Events
-=======
-      {/* Development/Emergency Admin Access - Remove in production */}
-      <Route path="/admin-emergency-login" element={
-        <div className="min-h-screen bg-gray-900 flex items-center justify-center p-4">
-          <div className="bg-white/10 backdrop-blur-lg rounded-2xl p-8 max-w-md w-full border border-white/20">
-            <h2 className="text-2xl font-bold text-white mb-6 text-center">Admin Emergency Access</h2>
-            <p className="text-gray-300 mb-6 text-center text-sm">
-              Emergency admin access for development. Remove this route in production.
-            </p>
-            <div className="space-y-4">
-              <button
-                onClick={() => {
-                  // Emergency login as admin
-                  const mockAuthState = {
-                    isAuthenticated: true,
-                    user: {
-                      id: 'admin-emergency',
-                      name: 'VeroC12-hub',
-                      email: 'admin@boujeeevents.com',
-                      role: 'admin',
-                      avatar: 'https://avatars.githubusercontent.com/u/VeroC12-hub?v=4',
-                      lastLogin: new Date().toISOString(),
-                      status: 'active'
-                    }
-                  };
-                  localStorage.setItem('authState', JSON.stringify(mockAuthState));
-                  window.location.href = '/admin';
-                }}
-                className="w-full bg-red-600 text-white py-3 px-4 rounded-lg hover:bg-red-700 transition-colors font-semibold"
-              >
-                🚨 Emergency Admin Login
-              </button>
-              <button
-                onClick={() => window.location.href = '/'}
-                className="w-full bg-gray-600 text-white py-2 px-4 rounded-lg hover:bg-gray-700 transition-colors"
-              >
-                🏠 Go to Homepage
-              </button>
-            </div>
-            <p className="text-xs text-gray-500 mt-4 text-center">
-              2025-08-03 21:52:16 UTC | Emergency Access Route
->>>>>>> ddb86012
-            </p>
-          </div>
-        </div>
-      } />
+      {/* 404 Not Found - Must be last */}
+      <Route path="*" element={<NotFoundPage />} />
     </Routes>
   );
 };
