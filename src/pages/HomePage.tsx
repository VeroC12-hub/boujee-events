import React, { useState, useEffect } from 'react';
import { useNavigate } from 'react-router-dom';
<<<<<<< HEAD
import { 
  Star, Crown, Sparkles, Users, MapPin, Calendar, ArrowRight, Play,
  Shield, Award, ChevronDown, Volume2, VolumeX, Search, Filter, UserPlus, LogIn
} from 'lucide-react';
import Header from '@/components/Header';
import EventCard from '@/components/EventCard';
import EventDiscovery from '@/components/EventDiscovery';
import PublicAuth from '@/components/PublicAuth';
import UserProfile from '@/components/UserProfile';
import { PublicUserProvider, usePublicUser } from '@/contexts/PublicUserContext';
import { Event } from '@/types/api';

// Hero Section Component
const Hero = ({ onExploreEvents, onShowAuth }: { 
  onExploreEvents: () => void;
  onShowAuth: (mode: 'login' | 'register') => void;
}) => {
=======
import { eventService, Event } from '../services/eventService';
import { newsletterService } from '../services/newsletterService';

const HomePage: React.FC = () => {
>>>>>>> ddb86012
  const navigate = useNavigate();
  const [currentEvent, setCurrentEvent] = useState(0);
  const [currentTestimonial, setCurrentTestimonial] = useState(0);
  const [isMenuOpen, setIsMenuOpen] = useState(false);
  
  // Dynamic events from admin panel
  const [featuredEvents, setFeaturedEvents] = useState<Event[]>([]);
  const [allEvents, setAllEvents] = useState<Event[]>([]);
  const [loading, setLoading] = useState(true);
  
  // Newsletter state
  const [newsletterEmail, setNewsletterEmail] = useState('');
  const [newsletterLoading, setNewsletterLoading] = useState(false);
  const [newsletterMessage, setNewsletterMessage] = useState('');
  const [subscriberCount, setSubscriberCount] = useState(0);

  const services = [
    {
      icon: "🎭",
      title: "Luxury Events",
      description: "Exclusive gatherings in the world's most prestigious venues"
    },
    {
      icon: "🏖️",
      title: "Destination Experiences",
      description: "Curated adventures in breathtaking locations worldwide"
    },
    {
      icon: "🎵",
      title: "Music Festivals",
      description: "Premium access to the hottest music events and festivals"
    },
    {
      icon: "⛵",
      title: "VIP Experiences",
      description: "Behind-the-scenes access and exclusive perks"
    }
  ];

  const testimonials = [
    {
      name: "Sarah Johnson",
      event: "Monaco Grand Prix Weekend",
      review: "Absolutely incredible experience! Every detail was perfect.",
      rating: 5
    },
    {
      name: "Michael Chen",
      event: "Ibiza Villa Experience",
      review: "Boujee Events exceeded all expectations. Pure luxury!",
      rating: 5
    },
    {
      name: "Emma Rodriguez",
      event: "Paris Fashion Week",
      review: "Professional, seamless, and unforgettable. Highly recommend!",
      rating: 5
    }
  ];

  // Load featured events from event service
  useEffect(() => {
    const loadFeaturedEvents = async () => {
      setLoading(true);
      try {
        const events = await eventService.getFeaturedEvents(3);
        if (events.length > 0) {
          setFeaturedEvents(events);
          setAllEvents(eventService.getAllEvents());
        } else {
          // Fallback to sample events if no featured events exist
          const fallbackEvents = [
            {
              id: 1,
              title: "Midnight in Paradise",
              date: "Dec 31, 2025",
              location: "Private Island, Maldives",
              type: "New Year's Gala",
              image: "/api/placeholder/800/400",
              price: "From €2,500",
              description: "An exclusive New Year celebration in paradise"
            },
            {
              id: 2,
              title: "Golden Hour Festival", 
              date: "Mar 15, 2025",
              location: "Château de Versailles",
              type: "Music Festival",
              image: "/api/placeholder/800/400",
              price: "From €150",
              description: "World-class musicians in a historic setting"
            },
            {
              id: 3,
              title: "The Yacht Week Elite",
              date: "Jul 20-27, 2025", 
              location: "French Riviera",
              type: "Sailing Experience",
              image: "/api/placeholder/800/400",
              price: "From €5,000",
              description: "Luxury sailing adventure along the Mediterranean"
            }
          ];
          setFeaturedEvents(fallbackEvents);
          setAllEvents(fallbackEvents);
        }
      } catch (error) {
        console.error('Failed to load featured events:', error);
      } finally {
        setLoading(false);
      }
    };

    // Load newsletter subscriber count
    const loadNewsletterData = () => {
      const count = newsletterService.getActiveSubscriberCount();
      setSubscriberCount(count);
    };

    loadFeaturedEvents();
    loadNewsletterData();

    // Listen for storage changes to update events in real-time
    const handleStorageChange = () => {
      loadFeaturedEvents();
      loadNewsletterData();
    };

    window.addEventListener('storage', handleStorageChange);

    // Refresh featured events periodically to sync with admin changes
    const interval = setInterval(loadFeaturedEvents, 30000); // Every 30 seconds
    
    return () => {
      clearInterval(interval);
      window.removeEventListener('storage', handleStorageChange);
    };
  }, []);

  useEffect(() => {
    if (featuredEvents.length > 0) {
      const interval = setInterval(() => {
        setCurrentEvent((prev) => (prev + 1) % featuredEvents.length);
      }, 6000);
      return () => clearInterval(interval);
    }
  }, [featuredEvents.length]);

  useEffect(() => {
    const interval = setInterval(() => {
      setCurrentTestimonial((prev) => (prev + 1) % testimonials.length);
    }, 4000);
    return () => clearInterval(interval);
  }, [testimonials.length]);

  const handleBookTicket = async (eventId: number) => {
    try {
      // Record the event view for analytics
      await eventService.recordEventView(eventId);
      navigate(`/book/${eventId}`);
    } catch (error) {
      console.error('Failed to record event view:', error);
      navigate(`/book/${eventId}`);
    }
  };

  const scrollToSection = (sectionId: string) => {
    const element = document.getElementById(sectionId);
    if (element) {
      element.scrollIntoView({ behavior: 'smooth' });
    }
  };

  const handleNewsletterSubmit = async (e: React.FormEvent) => {
    e.preventDefault();
    setNewsletterLoading(true);
    setNewsletterMessage('');

    try {
      const result = await newsletterService.subscribe(newsletterEmail);
      setNewsletterMessage(result.message);
      
      if (result.success) {
        setNewsletterEmail('');
        setSubscriberCount(newsletterService.getActiveSubscriberCount());
        
        // Show success toast if available
        if ((window as any).toast) {
          (window as any).toast.success('Successfully subscribed to newsletter!');
        }
      } else {
        // Show error toast if available
        if ((window as any).toast) {
          (window as any).toast.error(result.message);
        }
      }
    } catch (error) {
      setNewsletterMessage('An error occurred. Please try again.');
      if ((window as any).toast) {
        (window as any).toast.error('Newsletter subscription failed');
      }
    } finally {
      setNewsletterLoading(false);
    }
  };

  // Loading state
  if (loading) {
    return (
      <div className="min-h-screen bg-gradient-to-br from-gray-900 via-black to-gray-800 flex items-center justify-center">
        <div className="text-center">
          <div className="animate-spin text-6xl mb-4">🎭</div>
          <div className="text-white text-xl">Loading Boujee Events...</div>
          <div className="text-yellow-400 text-sm mt-2">Fetching exclusive experiences</div>
        </div>
      </div>
    );
  }

  return (
    <div className="min-h-screen bg-gradient-to-br from-gray-900 via-black to-gray-800">
      {/* Header */}
      <header className="fixed top-0 w-full z-50 bg-black/20 backdrop-blur-md border-b border-yellow-400/20">
        <div className="container mx-auto px-6 py-4">
          <div className="flex items-center justify-between">
            {/* Logo */}
            <div className="flex items-center space-x-4">
              <img 
                src="/src/be-logo.png" 
                alt="Boujee Events Logo" 
                className="h-12 w-auto"
                onError={(e) => {
                  // Fallback to text logo if image fails
                  e.currentTarget.style.display = 'none';
                  const fallback = e.currentTarget.nextElementSibling as HTMLElement;
                  if (fallback) fallback.style.display = 'block';
                }}
              />
              <div style={{ display: 'none' }}>
                <div className="text-3xl font-bold text-yellow-400">be</div>
              </div>
              <div>
                <h1 className="text-xl font-semibold text-white">Boujee Events</h1>
                <p className="text-xs text-gray-300">Setting the new standard</p>
              </div>
            </div>

            {/* Desktop Navigation */}
            <nav className="hidden lg:flex items-center space-x-8">
              <button 
                onClick={() => scrollToSection('events')}
                className="text-white hover:text-yellow-400 transition-colors"
              >
                Events
              </button>
              <button 
                onClick={() => scrollToSection('services')}
                className="text-white hover:text-yellow-400 transition-colors"
              >
                Services
              </button>
              <button 
                onClick={() => scrollToSection('about')}
                className="text-white hover:text-yellow-400 transition-colors"
              >
                About
              </button>
              <button 
                onClick={() => scrollToSection('contact')}
                className="text-white hover:text-yellow-400 transition-colors"
              >
                Contact
              </button>
            </nav>

            {/* CTA Button */}
            <div className="hidden lg:flex items-center space-x-4">
              <button
                onClick={() => scrollToSection('events')}
                className="bg-yellow-400 text-black px-6 py-2 rounded-lg font-semibold hover:bg-yellow-500 transition-colors"
              >
                Book Now
              </button>
            </div>

            {/* Mobile Menu Button */}
            <button
              onClick={() => setIsMenuOpen(!isMenuOpen)}
              className="lg:hidden text-white hover:text-yellow-400"
            >
              ☰
            </button>
          </div>

<<<<<<< HEAD
        {/* CTA Buttons */}
        <div className="flex flex-col sm:flex-row gap-4 mb-12 animate-fade-in-up animation-delay-800">
          <button 
            onClick={onExploreEvents}
            className="btn-luxury group relative overflow-hidden"
          >
            <span className="relative z-10 flex items-center gap-2">
              <Search className="w-5 h-5" />
              Explore Exclusive Events
            </span>
            <div className="absolute inset-0 bg-white/20 transform -skew-x-12 -translate-x-full group-hover:translate-x-full transition-transform duration-700" />
          </button>
          <button 
            onClick={() => onShowAuth('register')}
            className="px-8 py-4 rounded-lg border-2 border-primary text-primary hover:bg-primary hover:text-black transition-all duration-300 font-semibold flex items-center gap-2"
          >
            <UserPlus className="w-5 h-5" />
            Become a Member
          </button>
=======
          {/* Mobile Menu */}
          {isMenuOpen && (
            <div className="lg:hidden mt-4 py-4 border-t border-white/20">
              <nav className="flex flex-col space-y-4">
                <button 
                  onClick={() => {
                    scrollToSection('events');
                    setIsMenuOpen(false);
                  }}
                  className="text-white hover:text-yellow-400 transition-colors text-left"
                >
                  Events
                </button>
                <button 
                  onClick={() => {
                    scrollToSection('services');
                    setIsMenuOpen(false);
                  }}
                  className="text-white hover:text-yellow-400 transition-colors text-left"
                >
                  Services
                </button>
                <button 
                  onClick={() => {
                    scrollToSection('about');
                    setIsMenuOpen(false);
                  }}
                  className="text-white hover:text-yellow-400 transition-colors text-left"
                >
                  About
                </button>
                <button 
                  onClick={() => {
                    scrollToSection('contact');
                    setIsMenuOpen(false);
                  }}
                  className="text-white hover:text-yellow-400 transition-colors text-left"
                >
                  Contact
                </button>
                <button
                  onClick={() => {
                    scrollToSection('events');
                    setIsMenuOpen(false);
                  }}
                  className="bg-yellow-400 text-black px-6 py-2 rounded-lg font-semibold hover:bg-yellow-500 transition-colors w-fit"
                >
                  Book Now
                </button>
              </nav>
            </div>
          )}
>>>>>>> ddb86012
        </div>
      </header>

      {/* Hero Section - Enhanced */}
      <section className="relative h-screen flex items-center justify-center text-center px-4 overflow-hidden">
        {/* Enhanced Background Effects */}
        <div className="absolute inset-0">
          {/* Animated gradient orbs */}
          <div className="absolute top-20 left-10 w-72 h-72 bg-gradient-to-br from-yellow-400/30 to-amber-600/20 rounded-full blur-3xl animate-pulse"></div>
          <div className="absolute bottom-20 right-10 w-96 h-96 bg-gradient-to-tr from-purple-500/20 to-pink-500/30 rounded-full blur-3xl animate-pulse" style={{animationDelay: '2s'}}></div>
          <div className="absolute top-1/2 left-1/2 w-64 h-64 bg-gradient-to-r from-blue-400/10 to-cyan-500/20 rounded-full blur-3xl animate-pulse" style={{animationDelay: '4s'}}></div>
          
          {/* Floating particles */}
          <div className="absolute inset-0">
            <div className="absolute top-1/4 left-1/4 w-2 h-2 bg-yellow-400/60 rounded-full animate-bounce" style={{animationDelay: '1s', animationDuration: '3s'}}></div>
            <div className="absolute top-1/3 right-1/4 w-1 h-1 bg-purple-400/60 rounded-full animate-bounce" style={{animationDelay: '2s', animationDuration: '4s'}}></div>
            <div className="absolute bottom-1/3 left-1/3 w-1.5 h-1.5 bg-blue-400/60 rounded-full animate-bounce" style={{animationDelay: '3s', animationDuration: '5s'}}></div>
          </div>
        </div>

        {/* Content */}
        <div className="relative z-10 max-w-4xl mx-auto">
          {/* Logo with enhanced styling */}
          <div className="mb-8">
            <img 
              src="/src/be-logo.png" 
              alt="Boujee Events Logo" 
              className="h-24 w-auto mx-auto mb-4 drop-shadow-2xl"
              onError={(e) => {
                e.currentTarget.style.display = 'none';
                const fallback = e.currentTarget.nextElementSibling as HTMLElement;
                if (fallback) fallback.style.display = 'block';
              }}
            />
            <div className="text-8xl font-bold bg-gradient-to-r from-yellow-400 to-amber-600 bg-clip-text text-transparent mb-4 drop-shadow-lg" style={{ display: 'none' }}>be</div>
            <h1 className="text-5xl md:text-7xl font-bold bg-gradient-to-r from-white via-yellow-100 to-white bg-clip-text text-transparent mb-6 leading-tight">
              Boujee Events
            </h1>
            <p className="text-xl md:text-2xl text-gray-200 mb-12 max-w-2xl mx-auto leading-relaxed">
              Where Luxury Meets Unforgettable Experiences. Premium events, exclusive venues, and memories that last a lifetime.
            </p>
          </div>

          {/* Enhanced Featured Event Carousel */}
          {featuredEvents.length > 0 && (
            <div className="mb-12">
              <div className="bg-white/10 backdrop-blur-lg rounded-2xl p-8 max-w-2xl mx-auto border border-white/20 shadow-2xl">
                <div className="text-sm text-yellow-400 mb-2 uppercase tracking-wide font-semibold">
                  {featuredEvents[currentEvent]?.type || 'Featured Event'}
                </div>
                <h3 className="text-3xl font-bold text-white mb-4">
                  {featuredEvents[currentEvent]?.title || 'Loading...'}
                </h3>
                <p className="text-gray-300 mb-4 leading-relaxed">
                  {featuredEvents[currentEvent]?.description || 'Loading event details...'}
                </p>
                <div className="flex flex-wrap justify-center gap-6 text-gray-300 mb-6">
                  <div className="flex items-center bg-white/5 px-4 py-2 rounded-full backdrop-blur-sm">
                    <span className="mr-2">📅</span>
                    {featuredEvents[currentEvent]?.date || 'TBD'}
                  </div>
                  <div className="flex items-center bg-white/5 px-4 py-2 rounded-full backdrop-blur-sm">
                    <span className="mr-2">📍</span>
                    {featuredEvents[currentEvent]?.location || 'TBD'}
                  </div>
                  <div className="flex items-center bg-white/5 px-4 py-2 rounded-full backdrop-blur-sm">
                    <span className="mr-2">💰</span>
                    {featuredEvents[currentEvent]?.price || 'TBD'}
                  </div>
                </div>
                
                {/* Enhanced Carousel Indicators */}
                <div className="flex justify-center space-x-2 mb-6">
                  {featuredEvents.map((_, index) => (
                    <button
                      key={index}
                      onClick={() => setCurrentEvent(index)}
                      className={`w-3 h-3 rounded-full transition-all duration-300 ${
                        index === currentEvent 
                          ? 'bg-yellow-400 w-8 shadow-lg shadow-yellow-400/50' 
                          : 'bg-white/30 hover:bg-white/50'
                      }`}
                    />
                  ))}
                </div>
              </div>
            </div>
<<<<<<< HEAD
          ))}
        </div>
      </div>
    </section>
  );
};

// Events Section using EventCard component
const EventsSection = ({ onExploreEvents }: { onExploreEvents: () => void }) => {
  const navigate = useNavigate();
  
  const events: Partial<Event>[] = [
    {
      id: '1',
      title: "Sunset Yacht Gala",
      subtitle: "An exclusive evening aboard a luxury yacht",
      date: "Dec 15, 2025",
      time: "6:00 PM",
      venue: "Royal Marina",
      location: "Monaco",
      image: "https://images.unsplash.com/photo-1540979388789-6cee28a1cdc9?w=800",
      price: "From $750",
      category: "VIP Experience" as any,
      rating: 4.9,
      attendees: 150,
      isVip: true,
      isPremium: true
    },
    {
      id: '2',
      title: "Golden Hour Festival",
      subtitle: "3-day luxury music experience",
      date: "Mar 20-22, 2025",
      time: "2:00 PM",
      venue: "Paradise Beach",
      location: "Ibiza",
      image: "https://images.unsplash.com/photo-1514525253161-7a46d19cd819?w=800",
      price: "From $450",
      category: "Festival" as any,
      rating: 4.8,
      attendees: 2000,
      isVip: true,
      isPremium: false
    },
    {
      id: '3',
      title: "Executive Summit Gala",
      subtitle: "High-profile networking event",
      date: "Feb 10, 2025",
      time: "7:00 PM",
      venue: "The Ritz-Carlton",
      location: "Dubai",
      image: "https://images.unsplash.com/photo-1511795409834-ef04bbd61622?w=800",
      price: "From $1,000",
      category: "Corporate" as any,
      rating: 5.0,
      attendees: 300,
      isVip: true,
      isPremium: true
    }
  ];

  return (
    <section id="events" className="py-20 px-4 md:px-6 lg:px-8 bg-background">
      <div className="max-w-7xl mx-auto">
        <div className="text-center mb-16">
          <h2 className="text-4xl md:text-5xl font-bold text-white mb-6">
            Upcoming <span className="text-luxury">Exclusive Events</span>
          </h2>
          <p className="text-xl text-gray-400 max-w-2xl mx-auto">
            Discover our carefully curated selection of luxury experiences designed for the discerning elite.
          </p>
        </div>

        <div className="grid grid-cols-1 md:grid-cols-3 gap-8">
          {events.map((event) => (
            <EventCard key={event.id} event={event as any} />
          ))}
=======
          )}

          {/* Enhanced CTA Buttons */}
          {featuredEvents.length > 0 && (
            <div className="flex flex-col sm:flex-row gap-6 justify-center">
              <button 
                onClick={() => handleBookTicket(featuredEvents[currentEvent]?.id || 1)}
                className="bg-gradient-to-r from-yellow-400 to-yellow-600 text-black font-bold text-lg px-8 py-4 rounded-full hover:from-yellow-500 hover:to-yellow-700 transition-all duration-300 transform hover:scale-105 shadow-lg hover:shadow-xl shadow-yellow-400/25"
              >
                Book Tickets →
              </button>
              
              <button 
                onClick={() => scrollToSection('events')}
                className="border-2 border-white/30 text-white font-bold text-lg px-8 py-4 rounded-full hover:bg-white/10 transition-all duration-300 backdrop-blur-sm shadow-lg hover:shadow-xl"
              >
                View All Events
              </button>
            </div>
          )}
>>>>>>> ddb86012
        </div>

        {/* Enhanced Scroll Indicator */}
        <div className="absolute bottom-8 left-1/2 transform -translate-x-1/2 animate-bounce">
          <button 
<<<<<<< HEAD
            onClick={onExploreEvents}
            className="btn-luxury group relative overflow-hidden"
          >
            <span className="relative z-10 flex items-center gap-2">
              <Filter className="w-5 h-5" />
              Discover All Events
            </span>
            <div className="absolute inset-0 bg-white/20 transform -skew-x-12 -translate-x-full group-hover:translate-x-full transition-transform duration-700" />
=======
            onClick={() => scrollToSection('services')}
            className="w-12 h-12 rounded-full bg-white/10 backdrop-blur-sm flex items-center justify-center text-white/60 text-2xl hover:text-white hover:bg-white/20 transition-all duration-300 border border-white/20"
          >
            ↓
>>>>>>> ddb86012
          </button>
        </div>
      </section>

      {/* Services Section */}
      <section id="services" className="py-20 px-4 bg-gray-900/50">
        <div className="container mx-auto max-w-6xl">
          <h2 className="text-4xl font-bold text-white text-center mb-4">
            Our Premium Services
          </h2>
          <p className="text-xl text-gray-300 text-center mb-16 max-w-2xl mx-auto">
            From intimate gatherings to grand celebrations, we create extraordinary experiences tailored to your vision.
          </p>
          
          <div className="grid md:grid-cols-2 lg:grid-cols-4 gap-8">
            {services.map((service, index) => (
              <div key={index} className="bg-white/5 backdrop-blur-sm rounded-2xl p-6 border border-white/10 hover:bg-white/10 transition-all duration-300 transform hover:-translate-y-2">
                <div className="text-4xl mb-4">{service.icon}</div>
                <h3 className="text-xl font-bold text-white mb-3">{service.title}</h3>
                <p className="text-gray-300">{service.description}</p>
              </div>
            ))}
          </div>
        </div>
      </section>

      {/* Events Preview Section */}
      <section id="events" className="py-20 px-4">
        <div className="container mx-auto max-w-6xl">
          <h2 className="text-4xl font-bold text-white text-center mb-4">
            Upcoming Luxury Events
          </h2>
          <p className="text-xl text-gray-300 text-center mb-16">
            Discover our carefully curated selection of premium experiences
          </p>
          
          <div className="grid md:grid-cols-2 lg:grid-cols-3 gap-8">
            {(allEvents.length > 0 ? allEvents : featuredEvents).map((event, index) => (
              <div key={event.id} className="group bg-white/5 backdrop-blur-sm rounded-2xl overflow-hidden border border-white/10 hover:bg-white/10 transition-all duration-500 transform hover:-translate-y-3 hover:scale-105 hover:shadow-2xl hover:shadow-yellow-400/20">
                <div className="relative aspect-video bg-gradient-to-br from-yellow-400/20 to-purple-500/20 overflow-hidden">
                  <img 
                    src={event.image} 
                    alt={event.title}
                    className="w-full h-full object-cover transition-transform duration-700 group-hover:scale-110"
                    onError={(e) => {
                      e.currentTarget.style.display = 'none';
                      (e.currentTarget.nextElementSibling as HTMLElement).style.display = 'flex';
                    }}
                  />
                  <div className="w-full h-full bg-gradient-to-br from-yellow-400/20 to-purple-500/20 flex items-center justify-center" style={{ display: 'none' }}>
                    <span className="text-6xl">🎭</span>
                  </div>
                  
                  {/* Hover Overlay */}
                  <div className="absolute inset-0 bg-black/40 opacity-0 group-hover:opacity-100 transition-opacity duration-500 flex items-center justify-center">
                    <div className="transform translate-y-4 group-hover:translate-y-0 transition-transform duration-500">
                      <button
                        onClick={() => handleBookTicket(event.id)}
                        className="bg-yellow-400 text-black font-semibold px-6 py-3 rounded-lg hover:bg-yellow-500 transition-colors"
                      >
                        View Details
                      </button>
                    </div>
                  </div>
                </div>
                
                <div className="p-6">
                  <div className="text-sm text-yellow-400 mb-2 uppercase tracking-wide font-semibold">
                    {event.type}
                  </div>
                  <h3 className="text-xl font-bold text-white mb-2 group-hover:text-yellow-400 transition-colors duration-300">{event.title}</h3>
                  <p className="text-gray-300 mb-4 group-hover:text-gray-200 transition-colors duration-300">{event.description}</p>
                  <div className="flex justify-between items-center mb-4">
                    <div className="text-sm text-gray-400">
                      <div className="flex items-center mb-1">
                        <span className="mr-2">📅</span>
                        {event.date}
                      </div>
                      <div className="flex items-center">
                        <span className="mr-2">📍</span>
                        {event.location}
                      </div>
                    </div>
                    <div className="text-right">
                      <div className="text-lg font-bold text-yellow-400 group-hover:text-yellow-300 transition-colors duration-300">{event.price}</div>
                    </div>
                  </div>
                  <button
                    onClick={() => handleBookTicket(event.id)}
                    className="w-full bg-gradient-to-r from-yellow-400 to-yellow-600 text-black font-semibold py-3 px-6 rounded-lg hover:from-yellow-500 hover:to-yellow-700 transition-all duration-300 transform group-hover:scale-105"
                  >
                    Book Now
                  </button>
                </div>
              </div>
            ))}
          </div>
        </div>
      </section>

      {/* Testimonials Section - Enhanced Carousel */}
      <section className="py-20 px-4 bg-gray-900/50">
        <div className="container mx-auto max-w-6xl">
          <h2 className="text-4xl font-bold text-white text-center mb-4">
            What Our Guests Say
          </h2>
          <p className="text-xl text-gray-300 text-center mb-16">
            Hear from our satisfied clients about their luxury experiences
          </p>
          
          {/* Testimonials Carousel */}
          <div className="relative max-w-4xl mx-auto mb-8">
            <div className="overflow-hidden rounded-2xl">
              <div 
                className="flex transition-transform duration-700 ease-in-out"
                style={{ transform: `translateX(-${currentTestimonial * 100}%)` }}
              >
                {testimonials.map((testimonial, index) => (
                  <div key={index} className="w-full flex-shrink-0">
                    <div className="bg-white/5 backdrop-blur-sm rounded-2xl p-8 border border-white/10 mx-4">
                      <div className="text-center">
                        <div className="flex justify-center mb-6">
                          {[...Array(testimonial.rating)].map((_, i) => (
                            <span key={i} className="text-yellow-400 text-2xl mx-1">⭐</span>
                          ))}
                        </div>
                        <blockquote className="text-gray-300 text-lg mb-6 italic leading-relaxed">
                          "{testimonial.review}"
                        </blockquote>
                        <div className="border-t border-white/10 pt-6">
                          <div className="font-semibold text-white text-xl">{testimonial.name}</div>
                          <div className="text-yellow-400 text-sm mt-1">{testimonial.event}</div>
                        </div>
                      </div>
                    </div>
                  </div>
                ))}
              </div>
            </div>
            
            {/* Carousel Controls */}
            <div className="flex justify-center space-x-2 mt-8">
              {testimonials.map((_, index) => (
                <button
                  key={index}
                  onClick={() => setCurrentTestimonial(index)}
                  className={`w-3 h-3 rounded-full transition-all duration-300 ${
                    index === currentTestimonial 
                      ? 'bg-yellow-400 w-8' 
                      : 'bg-white/30 hover:bg-white/50'
                  }`}
                />
              ))}
            </div>
          </div>

<<<<<<< HEAD
// Call to Action Section
const CTASection = ({ onShowAuth }: { onShowAuth: (mode: 'login' | 'register') => void }) => {
  const navigate = useNavigate();
  
  return (
    <section id="contact" className="py-20 px-4 md:px-6 lg:px-8 bg-gradient-to-r from-primary/20 via-accent/20 to-primary/20">
      <div className="max-w-4xl mx-auto text-center">
        <h2 className="text-4xl md:text-5xl font-bold text-white mb-6">
          Ready to Experience <span className="text-luxury">Excellence?</span>
        </h2>
        <p className="text-xl text-gray-300 mb-8 max-w-2xl mx-auto">
          Join the elite circle of discerning individuals who demand nothing but the finest in luxury event experiences.
        </p>
        
        <div className="flex flex-col sm:flex-row gap-4 justify-center items-center">
          <button 
            onClick={() => onShowAuth('register')}
            className="btn-luxury group relative overflow-hidden px-8 py-4 text-lg"
          >
            <span className="relative z-10 flex items-center gap-2">
              <UserPlus className="w-5 h-5" />
              Become a Member
              <ArrowRight className="w-5 h-5 group-hover:translate-x-1 transition-transform" />
            </span>
            <div className="absolute inset-0 bg-white/20 transform -skew-x-12 -translate-x-full group-hover:translate-x-full transition-transform duration-700" />
          </button>
          
          <button className="px-8 py-4 rounded-lg border-2 border-primary text-primary hover:bg-primary hover:text-black transition-all duration-300 font-semibold text-lg flex items-center gap-2">
            <Play className="w-5 h-5" />
            Watch Our Story
          </button>
=======
          {/* Testimonial Navigation Arrows */}
          <div className="flex justify-center space-x-8 mt-6">
            <button
              onClick={() => setCurrentTestimonial((prev) => 
                prev === 0 ? testimonials.length - 1 : prev - 1
              )}
              className="w-12 h-12 bg-white/10 rounded-full flex items-center justify-center text-white hover:bg-white/20 transition-colors border border-white/20"
            >
              ←
            </button>
            <button
              onClick={() => setCurrentTestimonial((prev) => 
                (prev + 1) % testimonials.length
              )}
              className="w-12 h-12 bg-white/10 rounded-full flex items-center justify-center text-white hover:bg-white/20 transition-colors border border-white/20"
            >
              →
            </button>
          </div>
>>>>>>> ddb86012
        </div>
      </section>

      {/* Newsletter Signup Section */}
      <section className="py-20 px-4 bg-gradient-to-r from-yellow-400/10 to-purple-500/10">
        <div className="container mx-auto max-w-4xl text-center">
          <h2 className="text-4xl font-bold text-white mb-4">Stay in the Loop</h2>
          <p className="text-xl text-gray-300 mb-8">
            Be the first to know about exclusive events, VIP experiences, and special offers
          </p>
          
          <div className="bg-white/5 backdrop-blur-sm rounded-2xl p-8 border border-white/10 max-w-2xl mx-auto">
            <form onSubmit={handleNewsletterSubmit} className="flex flex-col sm:flex-row gap-4">
              <input
                type="email"
                placeholder="Enter your email address"
                value={newsletterEmail}
                onChange={(e) => setNewsletterEmail(e.target.value)}
                required
                disabled={newsletterLoading}
                className="flex-1 px-6 py-4 bg-white/10 border border-white/20 rounded-lg text-white placeholder-gray-400 focus:outline-none focus:border-yellow-400 focus:ring-2 focus:ring-yellow-400/20 transition-all disabled:opacity-50"
              />
              <button
                type="submit"
                disabled={newsletterLoading || !newsletterEmail.trim()}
                className="bg-gradient-to-r from-yellow-400 to-yellow-600 text-black font-semibold px-8 py-4 rounded-lg hover:from-yellow-500 hover:to-yellow-700 transition-all duration-300 transform hover:scale-105 whitespace-nowrap disabled:opacity-50 disabled:transform-none"
              >
                {newsletterLoading ? 'Subscribing...' : 'Subscribe Now'}
              </button>
            </form>
            
            {newsletterMessage && (
              <p className={`text-sm mt-4 ${newsletterMessage.includes('Success') ? 'text-green-400' : 'text-red-400'}`}>
                {newsletterMessage}
              </p>
            )}
            
            <p className="text-sm text-gray-400 mt-4">
              🔒 We respect your privacy. Unsubscribe at any time.
            </p>
          </div>
          
          {/* Social Proof */}
          <div className="mt-8 text-gray-300">
            <p className="text-sm">
              Join over {subscriberCount > 0 ? subscriberCount.toLocaleString() : '10,000'} luxury event enthusiasts
            </p>
          </div>
        </div>
      </section>

      {/* About Section */}
      <section id="about" className="py-20 px-4">
        <div className="container mx-auto max-w-4xl text-center">
          <h2 className="text-4xl font-bold text-white mb-8">About Boujee Events</h2>
          <p className="text-xl text-gray-300 mb-8 leading-relaxed">
            For over a decade, Boujee Events has been crafting extraordinary experiences for discerning clients worldwide. 
            From intimate soirées to grand celebrations, we specialize in creating moments that transcend the ordinary.
          </p>
          <div className="grid md:grid-cols-3 gap-8 mb-12">
            <div className="text-center">
              <div className="text-3xl font-bold text-yellow-400 mb-2">500+</div>
              <div className="text-gray-300">Events Produced</div>
            </div>
            <div className="text-center">
              <div className="text-3xl font-bold text-yellow-400 mb-2">50+</div>
              <div className="text-gray-300">Countries</div>
            </div>
            <div className="text-center">
              <div className="text-3xl font-bold text-yellow-400 mb-2">10k+</div>
              <div className="text-gray-300">Happy Guests</div>
            </div>
          </div>
        </div>
      </section>

      {/* Contact Section */}
      <section id="contact" className="py-20 px-4 bg-gray-900/50">
        <div className="container mx-auto max-w-4xl">
          <h2 className="text-4xl font-bold text-white text-center mb-16">Get In Touch</h2>
          
          <div className="grid md:grid-cols-2 gap-12">
            <div>
              <h3 className="text-2xl font-bold text-white mb-6">Contact Information</h3>
              <div className="space-y-4">
                <div className="flex items-center">
                  <span className="text-yellow-400 mr-4 text-xl">📧</span>
                  <div>
                    <div className="text-white font-semibold">Email</div>
                    <a href="mailto:hello@boujeeevents.com" className="text-gray-300 hover:text-yellow-400 transition-colors">
                      hello@boujeeevents.com
                    </a>
                  </div>
                </div>
                <div className="flex items-center">
                  <span className="text-yellow-400 mr-4 text-xl">📱</span>
                  <div>
                    <div className="text-white font-semibold">Phone</div>
                    <a href="tel:+1234567890" className="text-gray-300 hover:text-yellow-400 transition-colors">
                      +1 (234) 567-8900
                    </a>
                  </div>
                </div>
                <div className="flex items-center">
                  <span className="text-yellow-400 mr-4 text-xl">📍</span>
                  <div>
                    <div className="text-white font-semibold">Headquarters</div>
                    <div className="text-gray-300">New York, London, Monaco</div>
                  </div>
                </div>
              </div>
            </div>
            
            <div>
              <h3 className="text-2xl font-bold text-white mb-6">Quick Inquiry</h3>
              <form className="space-y-4">
                <input
                  type="text"
                  placeholder="Your Name"
                  className="w-full px-4 py-3 bg-white/10 border border-white/20 rounded-lg text-white placeholder-gray-400 focus:outline-none focus:border-yellow-400"
                />
                <input
                  type="email"
                  placeholder="Email Address"
                  className="w-full px-4 py-3 bg-white/10 border border-white/20 rounded-lg text-white placeholder-gray-400 focus:outline-none focus:border-yellow-400"
                />
                <textarea
                  rows={4}
                  placeholder="Tell us about your event..."
                  className="w-full px-4 py-3 bg-white/10 border border-white/20 rounded-lg text-white placeholder-gray-400 focus:outline-none focus:border-yellow-400"
                ></textarea>
                <button
                  type="submit"
                  className="w-full bg-gradient-to-r from-yellow-400 to-yellow-600 text-black font-semibold py-3 px-6 rounded-lg hover:from-yellow-500 hover:to-yellow-700 transition-all duration-300"
                >
                  Send Message
                </button>
              </form>
            </div>
          </div>
        </div>
      </section>

      {/* Footer */}
      <footer className="bg-black/40 border-t border-white/10 py-12 px-4">
        <div className="container mx-auto max-w-6xl">
          <div className="text-center mb-8">
            <div className="flex items-center justify-center space-x-4 mb-4">
              <img 
                src="/src/be-logo.png" 
                alt="Boujee Events Logo" 
                className="h-8 w-auto"
                onError={(e) => {
                  e.currentTarget.style.display = 'none';
                  (e.currentTarget.nextElementSibling as HTMLElement).style.display = 'block';
                }}
              />
              <div className="text-2xl font-bold text-yellow-400" style={{ display: 'none' }}>be</div>
              <div>
                <h3 className="text-xl font-bold text-white">Boujee Events</h3>
                <p className="text-sm text-gray-400">Setting the new standard</p>
              </div>
            </div>
          </div>
          
          <div className="flex justify-center space-x-8 mb-8">
            <a href="https://instagram.com" target="_blank" rel="noopener noreferrer" className="text-gray-400 hover:text-yellow-400 transition-colors">
              📸 Instagram
            </a>
            <a href="https://twitter.com" target="_blank" rel="noopener noreferrer" className="text-gray-400 hover:text-yellow-400 transition-colors">
              🐦 Twitter
            </a>
            <a href="https://facebook.com" target="_blank" rel="noopener noreferrer" className="text-gray-400 hover:text-yellow-400 transition-colors">
              📘 Facebook
            </a>
            <a href="https://linkedin.com" target="_blank" rel="noopener noreferrer" className="text-gray-400 hover:text-yellow-400 transition-colors">
              💼 LinkedIn
            </a>
          </div>
          
          <div className="border-t border-white/10 pt-8 text-center">
            <p className="text-gray-500 text-sm">
              © 2025 Boujee Events. All rights reserved. | 2025-08-03 21:52:16 UTC | Premium Event Management
            </p>
          </div>
        </div>
<<<<<<< HEAD
        
        <div className="border-t border-border pt-6 text-center text-sm text-gray-500">
          © 2025 NexaCore Innovations. Built by Godwin Ocloo. All rights reserved.
        </div>
      </div>
    </footer>
  );
};

// Main HomePage Component
const HomePageContent = () => {
  const [showEventDiscovery, setShowEventDiscovery] = useState(false);
  const [showAuth, setShowAuth] = useState(false);
  const [showProfile, setShowProfile] = useState(false);
  const [authMode, setAuthMode] = useState<'login' | 'register'>('login');
  const { isAuthenticated, user } = usePublicUser();
  
  const handleExploreEvents = () => {
    setShowEventDiscovery(true);
  };

  const handleBackToHome = () => {
    setShowEventDiscovery(false);
  };

  const handleEventSelect = (event: Event) => {
    // In a real app, this would navigate to event detail page
    console.log('Selected event:', event);
    // For now, just show an alert
    alert(`Selected: ${event.title}\nDate: ${event.date}\nLocation: ${event.location}`);
  };

  const handleAuthSuccess = () => {
    setShowAuth(false);
    // You could show a welcome message or redirect
  };

  const handleShowAuth = (mode: 'login' | 'register' = 'login') => {
    setAuthMode(mode);
    setShowAuth(true);
  };

  const handleShowProfile = () => {
    if (isAuthenticated) {
      setShowProfile(true);
    } else {
      handleShowAuth('login');
    }
  };

  // Auth Modal
  if (showAuth) {
    return (
      <PublicAuth
        initialMode={authMode}
        onClose={() => setShowAuth(false)}
        onSuccess={handleAuthSuccess}
      />
    );
  }

  // User Profile
  if (showProfile && isAuthenticated) {
    return (
      <div className="overflow-x-hidden min-h-screen bg-background">
        <Header 
          onBackToHome={() => setShowProfile(false)} 
          showBackButton 
          user={user}
          onShowAuth={handleShowAuth}
          onShowProfile={handleShowProfile}
        />
        <div className="pt-20">
          <UserProfile onClose={() => setShowProfile(false)} />
        </div>
        <Footer />
      </div>
    );
  }

  // Event Discovery
  if (showEventDiscovery) {
    return (
      <div className="overflow-x-hidden min-h-screen bg-background">
        <Header 
          onBackToHome={handleBackToHome} 
          showBackButton 
          user={user}
          onShowAuth={handleShowAuth}
          onShowProfile={handleShowProfile}
        />
        <div className="pt-20">
          <EventDiscovery onEventSelect={handleEventSelect} />
        </div>
        <Footer />
      </div>
    );
  }

  // Main Homepage
  return (
    <div className="overflow-x-hidden">
      <Header 
        user={user}
        onShowAuth={handleShowAuth}
        onShowProfile={handleShowProfile}
      />
      <Hero onExploreEvents={handleExploreEvents} onShowAuth={handleShowAuth} />
      <PremiumFeatures />
      <EventsSection onExploreEvents={handleExploreEvents} />
      <AboutSection />
      <TestimonialsSection />
      <CTASection onShowAuth={handleShowAuth} />
      <Footer />
=======
      </footer>
>>>>>>> ddb86012
    </div>
  );
};

const HomePage = () => {
  return (
    <PublicUserProvider>
      <HomePageContent />
    </PublicUserProvider>
  );
};

export default HomePage;<|MERGE_RESOLUTION|>--- conflicted
+++ resolved
@@ -1,29 +1,9 @@
 import React, { useState, useEffect } from 'react';
 import { useNavigate } from 'react-router-dom';
-<<<<<<< HEAD
-import { 
-  Star, Crown, Sparkles, Users, MapPin, Calendar, ArrowRight, Play,
-  Shield, Award, ChevronDown, Volume2, VolumeX, Search, Filter, UserPlus, LogIn
-} from 'lucide-react';
-import Header from '@/components/Header';
-import EventCard from '@/components/EventCard';
-import EventDiscovery from '@/components/EventDiscovery';
-import PublicAuth from '@/components/PublicAuth';
-import UserProfile from '@/components/UserProfile';
-import { PublicUserProvider, usePublicUser } from '@/contexts/PublicUserContext';
-import { Event } from '@/types/api';
-
-// Hero Section Component
-const Hero = ({ onExploreEvents, onShowAuth }: { 
-  onExploreEvents: () => void;
-  onShowAuth: (mode: 'login' | 'register') => void;
-}) => {
-=======
 import { eventService, Event } from '../services/eventService';
 import { newsletterService } from '../services/newsletterService';
 
 const HomePage: React.FC = () => {
->>>>>>> ddb86012
   const navigate = useNavigate();
   const [currentEvent, setCurrentEvent] = useState(0);
   const [currentTestimonial, setCurrentTestimonial] = useState(0);
@@ -318,27 +298,6 @@
             </button>
           </div>
 
-<<<<<<< HEAD
-        {/* CTA Buttons */}
-        <div className="flex flex-col sm:flex-row gap-4 mb-12 animate-fade-in-up animation-delay-800">
-          <button 
-            onClick={onExploreEvents}
-            className="btn-luxury group relative overflow-hidden"
-          >
-            <span className="relative z-10 flex items-center gap-2">
-              <Search className="w-5 h-5" />
-              Explore Exclusive Events
-            </span>
-            <div className="absolute inset-0 bg-white/20 transform -skew-x-12 -translate-x-full group-hover:translate-x-full transition-transform duration-700" />
-          </button>
-          <button 
-            onClick={() => onShowAuth('register')}
-            className="px-8 py-4 rounded-lg border-2 border-primary text-primary hover:bg-primary hover:text-black transition-all duration-300 font-semibold flex items-center gap-2"
-          >
-            <UserPlus className="w-5 h-5" />
-            Become a Member
-          </button>
-=======
           {/* Mobile Menu */}
           {isMenuOpen && (
             <div className="lg:hidden mt-4 py-4 border-t border-white/20">
@@ -391,7 +350,6 @@
               </nav>
             </div>
           )}
->>>>>>> ddb86012
         </div>
       </header>
 
@@ -479,86 +437,6 @@
                 </div>
               </div>
             </div>
-<<<<<<< HEAD
-          ))}
-        </div>
-      </div>
-    </section>
-  );
-};
-
-// Events Section using EventCard component
-const EventsSection = ({ onExploreEvents }: { onExploreEvents: () => void }) => {
-  const navigate = useNavigate();
-  
-  const events: Partial<Event>[] = [
-    {
-      id: '1',
-      title: "Sunset Yacht Gala",
-      subtitle: "An exclusive evening aboard a luxury yacht",
-      date: "Dec 15, 2025",
-      time: "6:00 PM",
-      venue: "Royal Marina",
-      location: "Monaco",
-      image: "https://images.unsplash.com/photo-1540979388789-6cee28a1cdc9?w=800",
-      price: "From $750",
-      category: "VIP Experience" as any,
-      rating: 4.9,
-      attendees: 150,
-      isVip: true,
-      isPremium: true
-    },
-    {
-      id: '2',
-      title: "Golden Hour Festival",
-      subtitle: "3-day luxury music experience",
-      date: "Mar 20-22, 2025",
-      time: "2:00 PM",
-      venue: "Paradise Beach",
-      location: "Ibiza",
-      image: "https://images.unsplash.com/photo-1514525253161-7a46d19cd819?w=800",
-      price: "From $450",
-      category: "Festival" as any,
-      rating: 4.8,
-      attendees: 2000,
-      isVip: true,
-      isPremium: false
-    },
-    {
-      id: '3',
-      title: "Executive Summit Gala",
-      subtitle: "High-profile networking event",
-      date: "Feb 10, 2025",
-      time: "7:00 PM",
-      venue: "The Ritz-Carlton",
-      location: "Dubai",
-      image: "https://images.unsplash.com/photo-1511795409834-ef04bbd61622?w=800",
-      price: "From $1,000",
-      category: "Corporate" as any,
-      rating: 5.0,
-      attendees: 300,
-      isVip: true,
-      isPremium: true
-    }
-  ];
-
-  return (
-    <section id="events" className="py-20 px-4 md:px-6 lg:px-8 bg-background">
-      <div className="max-w-7xl mx-auto">
-        <div className="text-center mb-16">
-          <h2 className="text-4xl md:text-5xl font-bold text-white mb-6">
-            Upcoming <span className="text-luxury">Exclusive Events</span>
-          </h2>
-          <p className="text-xl text-gray-400 max-w-2xl mx-auto">
-            Discover our carefully curated selection of luxury experiences designed for the discerning elite.
-          </p>
-        </div>
-
-        <div className="grid grid-cols-1 md:grid-cols-3 gap-8">
-          {events.map((event) => (
-            <EventCard key={event.id} event={event as any} />
-          ))}
-=======
           )}
 
           {/* Enhanced CTA Buttons */}
@@ -579,27 +457,15 @@
               </button>
             </div>
           )}
->>>>>>> ddb86012
         </div>
 
         {/* Enhanced Scroll Indicator */}
         <div className="absolute bottom-8 left-1/2 transform -translate-x-1/2 animate-bounce">
           <button 
-<<<<<<< HEAD
-            onClick={onExploreEvents}
-            className="btn-luxury group relative overflow-hidden"
-          >
-            <span className="relative z-10 flex items-center gap-2">
-              <Filter className="w-5 h-5" />
-              Discover All Events
-            </span>
-            <div className="absolute inset-0 bg-white/20 transform -skew-x-12 -translate-x-full group-hover:translate-x-full transition-transform duration-700" />
-=======
             onClick={() => scrollToSection('services')}
             className="w-12 h-12 rounded-full bg-white/10 backdrop-blur-sm flex items-center justify-center text-white/60 text-2xl hover:text-white hover:bg-white/20 transition-all duration-300 border border-white/20"
           >
             ↓
->>>>>>> ddb86012
           </button>
         </div>
       </section>
@@ -756,39 +622,6 @@
             </div>
           </div>
 
-<<<<<<< HEAD
-// Call to Action Section
-const CTASection = ({ onShowAuth }: { onShowAuth: (mode: 'login' | 'register') => void }) => {
-  const navigate = useNavigate();
-  
-  return (
-    <section id="contact" className="py-20 px-4 md:px-6 lg:px-8 bg-gradient-to-r from-primary/20 via-accent/20 to-primary/20">
-      <div className="max-w-4xl mx-auto text-center">
-        <h2 className="text-4xl md:text-5xl font-bold text-white mb-6">
-          Ready to Experience <span className="text-luxury">Excellence?</span>
-        </h2>
-        <p className="text-xl text-gray-300 mb-8 max-w-2xl mx-auto">
-          Join the elite circle of discerning individuals who demand nothing but the finest in luxury event experiences.
-        </p>
-        
-        <div className="flex flex-col sm:flex-row gap-4 justify-center items-center">
-          <button 
-            onClick={() => onShowAuth('register')}
-            className="btn-luxury group relative overflow-hidden px-8 py-4 text-lg"
-          >
-            <span className="relative z-10 flex items-center gap-2">
-              <UserPlus className="w-5 h-5" />
-              Become a Member
-              <ArrowRight className="w-5 h-5 group-hover:translate-x-1 transition-transform" />
-            </span>
-            <div className="absolute inset-0 bg-white/20 transform -skew-x-12 -translate-x-full group-hover:translate-x-full transition-transform duration-700" />
-          </button>
-          
-          <button className="px-8 py-4 rounded-lg border-2 border-primary text-primary hover:bg-primary hover:text-black transition-all duration-300 font-semibold text-lg flex items-center gap-2">
-            <Play className="w-5 h-5" />
-            Watch Our Story
-          </button>
-=======
           {/* Testimonial Navigation Arrows */}
           <div className="flex justify-center space-x-8 mt-6">
             <button
@@ -808,7 +641,6 @@
               →
             </button>
           </div>
->>>>>>> ddb86012
         </div>
       </section>
 
@@ -995,134 +827,9 @@
             </p>
           </div>
         </div>
-<<<<<<< HEAD
-        
-        <div className="border-t border-border pt-6 text-center text-sm text-gray-500">
-          © 2025 NexaCore Innovations. Built by Godwin Ocloo. All rights reserved.
-        </div>
-      </div>
-    </footer>
-  );
-};
-
-// Main HomePage Component
-const HomePageContent = () => {
-  const [showEventDiscovery, setShowEventDiscovery] = useState(false);
-  const [showAuth, setShowAuth] = useState(false);
-  const [showProfile, setShowProfile] = useState(false);
-  const [authMode, setAuthMode] = useState<'login' | 'register'>('login');
-  const { isAuthenticated, user } = usePublicUser();
-  
-  const handleExploreEvents = () => {
-    setShowEventDiscovery(true);
-  };
-
-  const handleBackToHome = () => {
-    setShowEventDiscovery(false);
-  };
-
-  const handleEventSelect = (event: Event) => {
-    // In a real app, this would navigate to event detail page
-    console.log('Selected event:', event);
-    // For now, just show an alert
-    alert(`Selected: ${event.title}\nDate: ${event.date}\nLocation: ${event.location}`);
-  };
-
-  const handleAuthSuccess = () => {
-    setShowAuth(false);
-    // You could show a welcome message or redirect
-  };
-
-  const handleShowAuth = (mode: 'login' | 'register' = 'login') => {
-    setAuthMode(mode);
-    setShowAuth(true);
-  };
-
-  const handleShowProfile = () => {
-    if (isAuthenticated) {
-      setShowProfile(true);
-    } else {
-      handleShowAuth('login');
-    }
-  };
-
-  // Auth Modal
-  if (showAuth) {
-    return (
-      <PublicAuth
-        initialMode={authMode}
-        onClose={() => setShowAuth(false)}
-        onSuccess={handleAuthSuccess}
-      />
-    );
-  }
-
-  // User Profile
-  if (showProfile && isAuthenticated) {
-    return (
-      <div className="overflow-x-hidden min-h-screen bg-background">
-        <Header 
-          onBackToHome={() => setShowProfile(false)} 
-          showBackButton 
-          user={user}
-          onShowAuth={handleShowAuth}
-          onShowProfile={handleShowProfile}
-        />
-        <div className="pt-20">
-          <UserProfile onClose={() => setShowProfile(false)} />
-        </div>
-        <Footer />
-      </div>
-    );
-  }
-
-  // Event Discovery
-  if (showEventDiscovery) {
-    return (
-      <div className="overflow-x-hidden min-h-screen bg-background">
-        <Header 
-          onBackToHome={handleBackToHome} 
-          showBackButton 
-          user={user}
-          onShowAuth={handleShowAuth}
-          onShowProfile={handleShowProfile}
-        />
-        <div className="pt-20">
-          <EventDiscovery onEventSelect={handleEventSelect} />
-        </div>
-        <Footer />
-      </div>
-    );
-  }
-
-  // Main Homepage
-  return (
-    <div className="overflow-x-hidden">
-      <Header 
-        user={user}
-        onShowAuth={handleShowAuth}
-        onShowProfile={handleShowProfile}
-      />
-      <Hero onExploreEvents={handleExploreEvents} onShowAuth={handleShowAuth} />
-      <PremiumFeatures />
-      <EventsSection onExploreEvents={handleExploreEvents} />
-      <AboutSection />
-      <TestimonialsSection />
-      <CTASection onShowAuth={handleShowAuth} />
-      <Footer />
-=======
       </footer>
->>>>>>> ddb86012
     </div>
   );
 };
 
-const HomePage = () => {
-  return (
-    <PublicUserProvider>
-      <HomePageContent />
-    </PublicUserProvider>
-  );
-};
-
 export default HomePage;